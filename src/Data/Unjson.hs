--- conflicted
+++ resolved
@@ -1,7 +1,4 @@
-<<<<<<< HEAD
 {-# LANGUAGE PatternSynonyms #-}
-=======
->>>>>>> da0479eb
 {-# LANGUAGE CPP #-}
 
 -- | @Unjson@: bidirectional JSON (de)serialization with strong error
